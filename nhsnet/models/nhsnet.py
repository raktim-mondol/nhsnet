import torch
import torch.nn as nn
import torch.nn.functional as F
from ..layers.hebbian_conv import HebbianConv2d
from ..layers.structured_sparse import StructuredSparseConv2d
from ..layers.hh_gating import HodgkinHuxleyGating
from ..layers.dynamic_neurogenesis import DynamicNeurogenesisModule

class NHSNetBlock(nn.Module):
    """Enhanced building block for NHS-Net with residual connections"""
    def __init__(self, 
                 in_channels, 
                 out_channels, 
                 hebbian_lr=0.01,
                 sparsity_ratio=0.5,
                 stride=1,
                 residual_scale=0.1):
        super().__init__()
        
        self.hebbian_lr = hebbian_lr
        self.in_channels = in_channels
        self.out_channels = out_channels
        self.stride = stride
        self.residual_scale = residual_scale
        
        # Main path with channel normalization
        self.conv1 = HebbianConv2d(
            in_channels, 
            out_channels,
            kernel_size=3,
            stride=stride,
            padding=1,
            hebbian_lr=hebbian_lr,
            bias=False  # Remove bias when using BatchNorm
        )
        self.bn1 = nn.BatchNorm2d(out_channels)
        
        # Structured sparse convolution
        self.sparse_conv = StructuredSparseConv2d(
            out_channels,
            out_channels,
            kernel_size=3,
            padding=1,
            sparsity_ratio=sparsity_ratio,
            bias=False  # Remove bias when using BatchNorm
        )
        self.bn2 = nn.BatchNorm2d(out_channels)
        
        # Gating mechanism
        self.gating = HodgkinHuxleyGating(out_channels)
        
        # Shortcut connection
        self._make_shortcut()
        
        # Reduced dropout for better stability
        self.dropout = nn.Dropout(0.1)
        
    def _make_shortcut(self):
        """Create or update shortcut connection"""
        if self.stride != 1 or self.in_channels != self.out_channels:
            # Get device from existing parameters
            device = next(self.parameters()).device
            
            self.shortcut = nn.Sequential(
                nn.Conv2d(
                    self.in_channels, 
                    self.out_channels,
                    kernel_size=1,
                    stride=self.stride,
                    bias=False  # Remove bias when using BatchNorm
                ).to(device),
                nn.BatchNorm2d(self.out_channels).to(device)
            )
        else:
            self.shortcut = nn.Identity()
<<<<<<< HEAD
            
    def _apply_layer_norm(self, x):
        """Apply instance normalization for better stability"""
        # Normalize each channel independently
        mean = x.mean(dim=[2, 3], keepdim=True)
        var = x.var(dim=[2, 3], keepdim=True, unbiased=False)
        return (x - mean) / torch.sqrt(var + 1e-5)
        
    def reset_parameters(self):
        """Reset all parameters of the block"""
        for m in self.modules():
            if isinstance(m, (nn.Conv2d, HebbianConv2d)):
                nn.init.kaiming_normal_(m.weight, mode='fan_out', nonlinearity='relu')
                if m.bias is not None:
                    nn.init.constant_(m.bias, 0)
            elif isinstance(m, nn.BatchNorm2d):
                nn.init.constant_(m.weight, 1)
                nn.init.constant_(m.bias, 0)
                
    def _update_channels(self, new_channels):
        """Update the block's channel dimensions"""
        device = next(self.parameters()).device
        
        # Store original channels
        original_in = self.in_channels
        
        # Update output channels
        self.out_channels = new_channels
        
        # Update main path
        self.conv1 = HebbianConv2d(
            original_in, new_channels,
            kernel_size=3, stride=self.stride,
            padding=1, hebbian_lr=self.hebbian_lr,
            bias=False
        ).to(device)
        
        self.bn1 = nn.BatchNorm2d(new_channels).to(device)
        
        self.sparse_conv = StructuredSparseConv2d(
            new_channels, new_channels,
            kernel_size=3, padding=1,
            sparsity_ratio=self.sparse_conv.sparsity_ratio,
            bias=False
        ).to(device)
        
        self.bn2 = nn.BatchNorm2d(new_channels).to(device)
        self.gating = HodgkinHuxleyGating(new_channels).to(device)
        
        # Update shortcut
        self._make_shortcut()
        
        # Reset parameters
        self.reset_parameters()
        return self
        
    def to(self, device):
        """Override to method to ensure proper device placement"""
        super().to(device)
        # Ensure all components are on the correct device
        self.conv1 = self.conv1.to(device)
        self.bn1 = self.bn1.to(device)
        self.sparse_conv = self.sparse_conv.to(device)
        self.bn2 = self.bn2.to(device)
        self.gating = self.gating.to(device)
        self.shortcut = self.shortcut.to(device)
        return self
=======
>>>>>>> 0ca742eb

class NHSNet(nn.Module):
    """Enhanced NHS-Net architecture with stable channel management"""
    def __init__(self,
                 input_channels=3,  # Changed from 256 to 3 for CIFAR-10
                 num_classes=10,
                 initial_channels=32,  # Reduced initial channels
                 num_blocks=[2, 2, 2, 2],
                 hebbian_lr=0.005,  # Reduced hebbian learning rate
                 sparsity_ratio=0.3,  # Reduced sparsity for more connections
                 max_grad_norm=0.5):  # Reduced gradient norm for stability
        super().__init__()
        
        self.initial_channels = initial_channels
        self.max_grad_norm = max_grad_norm
        
        # Initial convolution with smaller channel count
        self.stem = nn.Sequential(
            nn.Conv2d(input_channels, initial_channels, kernel_size=3, stride=1, padding=1),
            nn.BatchNorm2d(initial_channels),
            nn.ReLU()
        )
        
        # Build network stages
        self.stages = nn.ModuleList()
        current_channels = initial_channels
        
        # Fixed channel progression
        channels_per_stage = [
            initial_channels,      # Stage 1: 32
            initial_channels * 2,  # Stage 2: 64
            initial_channels * 4,  # Stage 3: 128
            initial_channels * 8   # Stage 4: 256
        ]
        
        # Build stages with fixed channel counts
        for i, (num_blocks_in_stage, out_channels) in enumerate(zip(num_blocks, channels_per_stage)):
            stage = []
            for j in range(num_blocks_in_stage):
                # Only use stride in first block of each stage (except first)
                stride = 2 if j == 0 and i > 0 else 1
                
                block = NHSNetBlock(
                    in_channels=current_channels,
                    out_channels=out_channels,
                    hebbian_lr=hebbian_lr,
                    sparsity_ratio=sparsity_ratio,
                    stride=stride,
                    residual_scale=0.2  # Increased residual scaling
                )
                stage.append(block)
                current_channels = out_channels
                
            self.stages.append(nn.Sequential(*stage))
        
        # Single neurogenesis module for the entire network
        self.neurogenesis = DynamicNeurogenesisModule(
            initial_neurons=channels_per_stage[-1],  # Start from last stage's channels
            max_neurons=channels_per_stage[-1] * 2,  # Maximum double the final channels
            activation_threshold=0.3,  # Increased threshold for more selective growth
            growth_factor=0.03,  # Reduced growth rate for stability
            weight_scale=0.005  # Smaller weight scale for new neurons
        )
        
        # Global pooling and classification
        self.avgpool = nn.AdaptiveAvgPool2d(1)
        self.classifier = nn.Sequential(
            nn.Linear(channels_per_stage[-1], 512),
            nn.BatchNorm1d(512),
            nn.ReLU(),
            nn.Dropout(0.2),  # Reduced dropout
            nn.Linear(512, num_classes)
        )
        
        # Initialize weights
        self._initialize_weights()
        
    def _initialize_weights(self):
        for m in self.modules():
            if isinstance(m, (nn.Conv2d, HebbianConv2d)):
                nn.init.kaiming_normal_(m.weight, mode='fan_out', nonlinearity='relu')
                if m.bias is not None:
                    nn.init.constant_(m.bias, 0)
            elif isinstance(m, (nn.BatchNorm2d, nn.BatchNorm1d)):
                nn.init.constant_(m.weight, 1)
                nn.init.constant_(m.bias, 0)
            elif isinstance(m, nn.Linear):
                nn.init.normal_(m.weight, 0, 0.01)
                nn.init.constant_(m.bias, 0)
<<<<<<< HEAD
                
    def _update_channels(self, block, new_channels):
        """Helper method to update block channels"""
        return block._update_channels(new_channels)
=======
    
    def to(self, device):
        """Override to method to ensure proper device placement"""
        super().to(device)
        # Ensure gating buffers are on the correct device
        for stage in self.stages:
            for block in stage:
                if hasattr(block, 'gating'):
                    block.gating.reset_state()
        return self
    
    def _update_block_channels(self, block, new_channels, next_block=None):
        """Helper method to update block channels and maintain consistency"""
        # Update current block's conv1
        device = next(block.parameters()).device
        
        # Update conv1 and its output channels
        block.conv1 = HebbianConv2d(
            block.in_channels,
            new_channels,
            kernel_size=3,
            stride=block.stride,
            padding=1,
            hebbian_lr=block.hebbian_lr
        ).to(device)
        
        # Update batch norm layers
        block.bn1 = nn.BatchNorm2d(new_channels).to(device)
        block.bn2 = nn.BatchNorm2d(new_channels).to(device)
        
        # Update sparse conv to match new channels
        block.sparse_conv = StructuredSparseConv2d(
            new_channels,
            new_channels,
            kernel_size=3,
            padding=1,
            sparsity_ratio=block.sparse_conv.sparsity_ratio
        ).to(device)
        
        # Update gating mechanism
        block.gating = HodgkinHuxleyGating(new_channels).to(device)
        
        # Update output channels
        block.out_channels = new_channels
        
        # Update shortcut connection
        if block.stride != 1 or block.in_channels != new_channels:
            block.shortcut = nn.Sequential(
                nn.Conv2d(block.in_channels, new_channels, 
                         kernel_size=1, stride=block.stride, bias=False),
                nn.BatchNorm2d(new_channels)
            ).to(device)
        
        # Update next block's input channels if it exists
        if next_block is not None:
            next_block.in_channels = new_channels
            next_block._make_shortcut()
            next_block = next_block.to(device)
>>>>>>> 0ca742eb
    
    def forward(self, x):
        # Apply gradient clipping to prevent exploding gradients
        if self.training and x.requires_grad:
            x.register_hook(lambda grad: torch.nn.utils.clip_grad_norm_(grad, self.max_grad_norm))
            
        # Get device from input tensor
        device = x.device
        
        # Ensure stem is on the correct device
        self.stem = self.stem.to(device)
        x = self.stem(x)
        
        # Process through stages
        for stage_idx, stage in enumerate(self.stages):
            # Ensure stage is on the correct device
            stage = stage.to(device)
            self.stages[stage_idx] = stage
            
            # Forward through each block in stage
            for block_idx, block in enumerate(stage):
                # Ensure block is on the correct device
                block = block.to(device)
                
                identity = x
                
                # Check for channel mismatch before processing
                if x.size(1) != block.in_channels:
                    # Fix channel mismatch by updating the block
                    block.in_channels = x.size(1)
                    block._make_shortcut()
                
                # Main path
                out = block.conv1(x)
                out = block.bn1(out)
                out = block._apply_layer_norm(out)
                out = F.relu(out)
                
                out = block.sparse_conv(out)
                out = block.bn2(out)
                out = block._apply_layer_norm(out)
                out = block.gating(out)
                
                # Residual connection
                shortcut_out = block.shortcut(identity)
                
                # Residual addition with scaling
                out = out * block.residual_scale + shortcut_out
                out = F.relu(out)
                out = block.dropout(out)
                
                # Handle NaN values
                if torch.isnan(out).any():
                    out = identity
                
                x = out
            
            # Apply neurogenesis only at the end of each stage during training
            # and only with a certain probability to reduce instability
            if self.training and stage_idx < len(self.stages) - 1 and torch.rand(1).item() < 0.3:
                with torch.no_grad():
                    # Ensure neurogenesis module is on the correct device
                    self.neurogenesis = self.neurogenesis.to(device)
                    
                    mean_activation, under_activated = self.neurogenesis.compute_activation_statistics(x)
                    if under_activated.any() and not torch.isnan(mean_activation).any():
                        next_stage = self.stages[stage_idx + 1]
                        # Ensure next stage is on the correct device
                        next_stage = next_stage.to(device)
                        self.stages[stage_idx + 1] = next_stage
                        
<<<<<<< HEAD
                        first_block = next_stage[0]
                        # Ensure first block is on the correct device
                        first_block = first_block.to(device)
                        
                        # Update the first block's input channels to match current output
                        first_block.in_channels = x.size(1)
                        
                        # Try to expand the first block of next stage
                        new_conv1 = self.neurogenesis.expand_layer(first_block.conv1, x)
                        if new_conv1 is not first_block.conv1:
                            new_channels = new_conv1.out_channels
                            if new_channels <= self.neurogenesis.max_neurons:
                                first_block.conv1 = new_conv1.to(device)
                                
                                # Update the block's channels
                                first_block._update_channels(new_channels)
                                
                                # Update all blocks in the next stage
                                for i in range(1, len(next_stage)):
                                    next_block = next_stage[i].to(device)
                                    next_block.in_channels = new_channels
                                    next_block._make_shortcut()
                                    next_stage[i] = next_block
        
        # Ensure final layers are on the correct device
        self.avgpool = self.avgpool.to(device)
        self.classifier = self.classifier.to(device)
=======
                        if new_conv1 is not block.conv1:  # If layer was expanded
                            device = x.device
                            block.conv1 = new_conv1.to(device)
                            new_out_channels = new_conv1.out_channels
                            
                            # Get next block if it exists
                            next_block = None
                            if block_idx < len(stage) - 1:
                                next_block = stage[block_idx + 1]
                            elif stage_idx < len(self.stages) - 1:
                                next_block = self.stages[stage_idx + 1][0]
                            
                            # Update channels throughout the block and next block
                            self._update_block_channels(
                                block,
                                new_out_channels,
                                next_block
                            )
                
                # Forward pass through the block
                identity = x
                
                # Main path with channel checks
                out = block.conv1(x)  # This should now have matching channels
                out = block.bn1(out)
                out = F.relu(out)
                
                out = block.sparse_conv(out)
                out = block.bn2(out)
                out = block.gating(out)
                
                # Add shortcut connection
                out = out + block.shortcut(identity)
                out = F.relu(out)
                
                # Apply dropout
                out = block.dropout(out)
                
                x = out
>>>>>>> 0ca742eb
        
        x = self.avgpool(x)
        x = x.view(x.size(0), -1)
        x = self.classifier(x)
        return x<|MERGE_RESOLUTION|>--- conflicted
+++ resolved
@@ -73,7 +73,6 @@
             )
         else:
             self.shortcut = nn.Identity()
-<<<<<<< HEAD
             
     def _apply_layer_norm(self, x):
         """Apply instance normalization for better stability"""
@@ -141,8 +140,6 @@
         self.gating = self.gating.to(device)
         self.shortcut = self.shortcut.to(device)
         return self
-=======
->>>>>>> 0ca742eb
 
 class NHSNet(nn.Module):
     """Enhanced NHS-Net architecture with stable channel management"""
@@ -232,71 +229,10 @@
             elif isinstance(m, nn.Linear):
                 nn.init.normal_(m.weight, 0, 0.01)
                 nn.init.constant_(m.bias, 0)
-<<<<<<< HEAD
                 
     def _update_channels(self, block, new_channels):
         """Helper method to update block channels"""
         return block._update_channels(new_channels)
-=======
-    
-    def to(self, device):
-        """Override to method to ensure proper device placement"""
-        super().to(device)
-        # Ensure gating buffers are on the correct device
-        for stage in self.stages:
-            for block in stage:
-                if hasattr(block, 'gating'):
-                    block.gating.reset_state()
-        return self
-    
-    def _update_block_channels(self, block, new_channels, next_block=None):
-        """Helper method to update block channels and maintain consistency"""
-        # Update current block's conv1
-        device = next(block.parameters()).device
-        
-        # Update conv1 and its output channels
-        block.conv1 = HebbianConv2d(
-            block.in_channels,
-            new_channels,
-            kernel_size=3,
-            stride=block.stride,
-            padding=1,
-            hebbian_lr=block.hebbian_lr
-        ).to(device)
-        
-        # Update batch norm layers
-        block.bn1 = nn.BatchNorm2d(new_channels).to(device)
-        block.bn2 = nn.BatchNorm2d(new_channels).to(device)
-        
-        # Update sparse conv to match new channels
-        block.sparse_conv = StructuredSparseConv2d(
-            new_channels,
-            new_channels,
-            kernel_size=3,
-            padding=1,
-            sparsity_ratio=block.sparse_conv.sparsity_ratio
-        ).to(device)
-        
-        # Update gating mechanism
-        block.gating = HodgkinHuxleyGating(new_channels).to(device)
-        
-        # Update output channels
-        block.out_channels = new_channels
-        
-        # Update shortcut connection
-        if block.stride != 1 or block.in_channels != new_channels:
-            block.shortcut = nn.Sequential(
-                nn.Conv2d(block.in_channels, new_channels, 
-                         kernel_size=1, stride=block.stride, bias=False),
-                nn.BatchNorm2d(new_channels)
-            ).to(device)
-        
-        # Update next block's input channels if it exists
-        if next_block is not None:
-            next_block.in_channels = new_channels
-            next_block._make_shortcut()
-            next_block = next_block.to(device)
->>>>>>> 0ca742eb
     
     def forward(self, x):
         # Apply gradient clipping to prevent exploding gradients
@@ -368,7 +304,6 @@
                         next_stage = next_stage.to(device)
                         self.stages[stage_idx + 1] = next_stage
                         
-<<<<<<< HEAD
                         first_block = next_stage[0]
                         # Ensure first block is on the correct device
                         first_block = first_block.to(device)
@@ -396,47 +331,6 @@
         # Ensure final layers are on the correct device
         self.avgpool = self.avgpool.to(device)
         self.classifier = self.classifier.to(device)
-=======
-                        if new_conv1 is not block.conv1:  # If layer was expanded
-                            device = x.device
-                            block.conv1 = new_conv1.to(device)
-                            new_out_channels = new_conv1.out_channels
-                            
-                            # Get next block if it exists
-                            next_block = None
-                            if block_idx < len(stage) - 1:
-                                next_block = stage[block_idx + 1]
-                            elif stage_idx < len(self.stages) - 1:
-                                next_block = self.stages[stage_idx + 1][0]
-                            
-                            # Update channels throughout the block and next block
-                            self._update_block_channels(
-                                block,
-                                new_out_channels,
-                                next_block
-                            )
-                
-                # Forward pass through the block
-                identity = x
-                
-                # Main path with channel checks
-                out = block.conv1(x)  # This should now have matching channels
-                out = block.bn1(out)
-                out = F.relu(out)
-                
-                out = block.sparse_conv(out)
-                out = block.bn2(out)
-                out = block.gating(out)
-                
-                # Add shortcut connection
-                out = out + block.shortcut(identity)
-                out = F.relu(out)
-                
-                # Apply dropout
-                out = block.dropout(out)
-                
-                x = out
->>>>>>> 0ca742eb
         
         x = self.avgpool(x)
         x = x.view(x.size(0), -1)
